#ifndef VEXCL_UTIL_HPP
#define VEXCL_UTIL_HPP

/*
The MIT License

Copyright (c) 2012-2013 Denis Demidov <ddemidov@ksu.ru>

Permission is hereby granted, free of charge, to any person obtaining a copy
of this software and associated documentation files (the "Software"), to deal
in the Software without restriction, including without limitation the rights
to use, copy, modify, merge, publish, distribute, sublicense, and/or sell
copies of the Software, and to permit persons to whom the Software is
furnished to do so, subject to the following conditions:

The above copyright notice and this permission notice shall be included in
all copies or substantial portions of the Software.

THE SOFTWARE IS PROVIDED "AS IS", WITHOUT WARRANTY OF ANY KIND, EXPRESS OR
IMPLIED, INCLUDING BUT NOT LIMITED TO THE WARRANTIES OF MERCHANTABILITY,
FITNESS FOR A PARTICULAR PURPOSE AND NONINFRINGEMENT.  IN NO EVENT SHALL THE
AUTHORS OR COPYRIGHT HOLDERS BE LIABLE FOR ANY CLAIM, DAMAGES OR OTHER
LIABILITY, WHETHER IN AN ACTION OF CONTRACT, TORT OR OTHERWISE, ARISING FROM,
OUT OF OR IN CONNECTION WITH THE SOFTWARE OR THE USE OR OTHER DEALINGS IN
THE SOFTWARE.
*/

/**
 * \file   vexcl/util.hpp
 * \author Denis Demidov <ddemidov@ksu.ru>
 * \brief  OpenCL general utilities.
 */

#if defined(_MSC_VER) && ( defined(min) || defined(max) )
#  error Please define NOMINMAX macro globally in your project
#endif

#include <iostream>
#include <string>
#include <vector>
#include <array>
#include <tuple>
#include <map>
#include <stdexcept>
#include <algorithm>
#include <type_traits>

#include <boost/config.hpp>

#ifdef BOOST_NO_VARIADIC_TEMPLATES
#  include <boost/proto/proto.hpp>
#  include <boost/preprocessor/repetition.hpp>
#  ifndef VEXCL_MAX_ARITY
#    define VEXCL_MAX_ARITY BOOST_PROTO_MAX_ARITY
#  endif
#endif

namespace vex {

/// Check run-time condition.
/** Throws std::runtime_error if condition is false */
template <class Condition, class Message>
inline void precondition(const Condition &condition, const Message &fail_message) {
#ifdef _MSC_VER
#  pragma warning(push)
#  pragma warning(disable: 4800)
#endif
    if (!condition) throw std::runtime_error(fail_message);
#ifdef _MSC_VER
#  pragma warning(pop)
#endif
}

/// Return next power of 2.
inline size_t nextpow2(size_t x) {
    --x;
    x |= x >> 1U;
    x |= x >> 2U;
    x |= x >> 4U;
    x |= x >> 8U;
    x |= x >> 16U;
    return ++x;
}

/// Align n to the next multiple of m.
inline size_t alignup(size_t n, size_t m = 16U) {
    return (n + m - 1) / m * m;
}

template <class T>
struct is_tuple : std::false_type {};


#ifndef BOOST_NO_VARIADIC_TEMPLATES

template <class... Elem>
struct is_tuple < std::tuple<Elem...> > : std::true_type {};

#else

#define IS_TUPLE(z, n, unused)                                                 \
  template <BOOST_PP_ENUM_PARAMS(n, class Elem)>                               \
  struct is_tuple<                                                             \
      std::tuple<BOOST_PP_ENUM_PARAMS(n, Elem)> > : std::true_type {           \
  };

BOOST_PP_REPEAT_FROM_TO(1, VEXCL_MAX_ARITY, IS_TUPLE, ~)

#undef IS_TUPLE

#endif

#ifndef BOOST_NO_VARIADIC_TEMPLATES
/// Create std::array from arguments
template <class T, class... Tail>
std::array<T, 1 + sizeof...(Tail)>
make_array(T t, Tail... tail) {
    std::array<T, 1 + sizeof...(Tail)> a = {{t, static_cast<T>(tail)...}};
    return a;
}
#else

#define PRINT_PARAM(z, n, data) T ## n t ## n
#define INIT_ARRAY(z, n, data) static_cast<T0>(t ## n)
#define MAKE_ARRAY(z, n, data)                                                 \
  template <BOOST_PP_ENUM_PARAMS(n, class T)>                                  \
  std::array<T0, n> make_array(BOOST_PP_ENUM(n, PRINT_PARAM, ~)) {             \
    std::array<T0, n> a = { { BOOST_PP_ENUM(n, INIT_ARRAY, ~) } };             \
    return a;                                                                  \
  }

BOOST_PP_REPEAT_FROM_TO(1, VEXCL_MAX_ARITY, MAKE_ARRAY, ~)

#undef MAKE_ARRAY
#undef INIT_ARRAY
#undef PRINT_PARAM

#endif

<<<<<<< HEAD
/// Shortcut for q.getInfo<CL_QUEUE_CONTEXT>()
inline cl::Context qctx(const cl::CommandQueue& q) {
    cl::Context ctx;
    q.getInfo(CL_QUEUE_CONTEXT, &ctx);
    return ctx;
}

/// Shortcut for q.getInfo<CL_QUEUE_DEVICE>()
inline cl::Device qdev(const cl::CommandQueue& q) {
    cl::Device dev;
    q.getInfo(CL_QUEUE_DEVICE, &dev);
    return dev;
}

/// Checks if the compute device is CPU.
inline bool is_cpu(const cl::Device &d) {
#ifdef _MSC_VER
#  pragma warning(push)
#  pragma warning(disable: 4800)
#endif
    return d.getInfo<CL_DEVICE_TYPE>() & CL_DEVICE_TYPE_CPU;
#ifdef _MSC_VER
#  pragma warning(pop)
#endif
}

enum device_options_kind {
    compile_options,
    program_header
};

/// Global program options holder
template <device_options_kind kind>
struct device_options {
    static const std::string& get(const cl::Device &dev) {
        if (options[dev()].empty()) options[dev()].push_back("");

        return options[dev()].back();
    }

    static void push(const cl::Device &dev, const std::string &str) {
        options[dev()].push_back(str);
    }

    static void pop(const cl::Device &dev) {
        if (!options[dev()].empty()) options[dev()].pop_back();
    }

    private:
        static std::map<cl_device_id, std::vector<std::string> > options;
};

template <device_options_kind kind>
std::map<cl_device_id, std::vector<std::string> > device_options<kind>::options;

inline std::string get_compile_options(const cl::Device &dev) {
    return device_options<compile_options>::get(dev);
}

inline std::string get_program_header(const cl::Device &dev) {
    return device_options<program_header>::get(dev);
}

/// Set global OpenCL compilation options for a given device.
/**
 * This replaces any previously set options. To roll back, call
 * pop_compile_options().
 */
inline void push_compile_options(const cl::Device &dev, const std::string &str) {
    device_options<compile_options>::push(dev, str);
}

/// Rolls back changes to compile options.
inline void pop_compile_options(const cl::Device &dev) {
    device_options<compile_options>::pop(dev);
}

/// Set global OpenCL program header for a given device.
/**
 * This replaces any previously set header. To roll back, call
 * pop_program_header().
 */
inline void push_program_header(const cl::Device &dev, const std::string &str) {
    device_options<program_header>::push(dev, str);
}

/// Rolls back changes to compile options.
inline void pop_program_header(const cl::Device &dev) {
    device_options<program_header>::pop(dev);
}

/// Set global OpenCL compilation options for each device in queue list.
inline void push_compile_options(const std::vector<cl::CommandQueue> &queue, const std::string &str) {
    for(auto q = queue.begin(); q != queue.end(); ++q)
        device_options<compile_options>::push(qdev(*q), str);
}

/// Rolls back changes to compile options for each device in queue list.
inline void pop_compile_options(const std::vector<cl::CommandQueue> &queue) {
    for(auto q = queue.begin(); q != queue.end(); ++q)
        device_options<compile_options>::pop(qdev(*q));
}

/// Set global OpenCL program header for each device in queue list.
inline void push_program_header(const std::vector<cl::CommandQueue> &queue, const std::string &str) {
    for(auto q = queue.begin(); q != queue.end(); ++q)
        device_options<program_header>::push(qdev(*q), str);
}

/// Rolls back changes to compile options for each device in queue list.
inline void pop_program_header(const std::vector<cl::CommandQueue> &queue) {
    for(auto q = queue.begin(); q != queue.end(); ++q)
        device_options<program_header>::pop(qdev(*q));
}

/// Returns standard OpenCL program header.
/**
 * Defines pragmas necessary to work with double precision and anything
 * provided by the user with help of push_program_header().
 */
inline std::string standard_kernel_header(const cl::Device &dev) {
    return std::string(
        "#if defined(cl_khr_fp64)\n"
        "#  pragma OPENCL EXTENSION cl_khr_fp64: enable\n"
        "#elif defined(cl_amd_fp64)\n"
        "#  pragma OPENCL EXTENSION cl_amd_fp64: enable\n"
        "#endif\n"
        ) + get_program_header(dev);
}

#ifdef VEXCL_CACHE_KERNELS
/// Path delimiter symbol.
inline const std::string& path_delim() {
    static const std::string delim = boost::filesystem::path("/").make_preferred().string();
    return delim;
}

/// Path to appdata folder.
inline const std::string& appdata_path() {
#ifdef WIN32
#  ifdef _MSC_VER
#    pragma warning(push)
#    pragma warning(disable: 4996)
#  endif
    static const std::string appdata = getenv("APPDATA") + path_delim() + "vexcl";
#  ifdef _MSC_VER
#    pragma warning(pop)
#  endif
#else
    static const std::string appdata = getenv("HOME") + path_delim() + ".vexcl";
#endif
    return appdata;
}

/// Path to cached binaries.
inline std::string program_binaries_path(const std::string &hash, bool create = false)
{
    std::string dir = appdata_path() + path_delim() + hash.substr(0, 2);
    if (create) boost::filesystem::create_directories(dir);
    return dir + path_delim() + hash.substr(2);
}

/// Saves program binaries for future reuse.
inline void save_program_binaries(
        const std::string &hash, const cl::Program &program, const std::string &source
        )
{
    std::ofstream bfile(program_binaries_path(hash, true), std::ios::binary);
    if (!bfile) return;

    std::vector<size_t> sizes    = program.getInfo<CL_PROGRAM_BINARY_SIZES>();
    std::vector<char*>  binaries = program.getInfo<CL_PROGRAM_BINARIES>();

    assert(sizes.size() == 1);

    bfile.write((char*)&sizes[0], sizeof(size_t));
    bfile.write(binaries[0], sizes[0]);
    delete[] binaries[0];

    bfile << "\n" << source << "\n";
}

/// Tries to read program binaries from file cache.
inline boost::optional<cl::Program> load_program_binaries(
        const std::string &hash, const cl::Context &context,
        const std::vector<cl::Device> &device
        )
{
    std::ifstream bfile(program_binaries_path(hash), std::ios::binary);
    if (!bfile) return boost::optional<cl::Program>();

    size_t n;
    std::vector<char> buf;

    bfile.read((char*)&n, sizeof(size_t));
    buf.resize(n);
    bfile.read(buf.data(), n);

    cl::Program program(context, device, cl::Program::Binaries(
                1, std::make_pair(static_cast<const void*>(buf.data()), n)));

    try {
        program.build(device, "");
    } catch(const cl::Error&) {
        std::cerr << "Loading binaries failed:" << std::endl
            << program.getBuildInfo<CL_PROGRAM_BUILD_LOG>(device[0])
            << std::endl;
        return boost::optional<cl::Program>();
    }

    return boost::optional<cl::Program>(program);
}

/// Returns SHA1 hash of the string parameter.
inline std::string sha1(const std::string &src) {
    boost::uuids::detail::sha1 sha1;
    sha1.process_bytes(src.c_str(), src.size());

    unsigned int hash[5];
    sha1.get_digest(hash);

    std::ostringstream buf;
    for(int i = 0; i < 5; ++i)
        buf << std::hex << std::setfill('0') << std::setw(8) << hash[i];

    return buf.str();
}
#endif

/// Create and build a program from source string.
/**
 * If VEXCL_CACHE_KERNELS macro is defined, then program binaries are cached
 * in filesystem and reused in the following runs.
 */
inline cl::Program build_sources(
        const cl::Context &context, const std::string &source,
        const std::string &options = ""
        )
{
#ifdef VEXCL_SHOW_KERNELS
    std::cout << source << std::endl;
#endif

    auto device = context.getInfo<CL_CONTEXT_DEVICES>();
    std::string compile_options = options + " " + get_compile_options(device[0]);

#ifdef VEXCL_CACHE_KERNELS
    // Get unique (hopefully) hash string for the kernel.
    std::ostringstream hashsrc;

    hashsrc
        << "\n" << cl::Platform(device[0].getInfo<CL_DEVICE_PLATFORM>()).getInfo<CL_PLATFORM_NAME>()
        << "\n" << device[0].getInfo<CL_DEVICE_NAME>()
        << "\noptions: " << compile_options
        << "\n" << source;

    std::string hash = sha1( hashsrc.str() );

    // Try to get cached program binaries:
    if (boost::optional<cl::Program> program = load_program_binaries(hash, context, device))
        return *program;
#endif

    // If cache is not available, just compile the sources.
    cl::Program program(context, cl::Program::Sources(
                1, std::make_pair(source.c_str(), source.size())
                ));

    try {
        program.build(device, (options + " " + get_compile_options(device[0])).c_str());
    } catch(const cl::Error&) {
        std::cerr << source
                  << std::endl
                  << program.getBuildInfo<CL_PROGRAM_BUILD_LOG>(device[0])
                  << std::endl;
        throw;
    }

#ifdef VEXCL_CACHE_KERNELS
    // Save program binaries for future reuse:
    save_program_binaries(hash, program, hashsrc.str());
#endif

    return program;
}

/// Get maximum possible workgroup size for given kernel.
inline unsigned kernel_workgroup_size(
        const cl::Kernel &kernel,
        const cl::Device &device
        )
{
    if (is_cpu(device)) {
        return 1U;
    } else {
        unsigned wgsz = 1024U;

        unsigned dev_wgsz = static_cast<unsigned>(
                kernel.getWorkGroupInfo<CL_KERNEL_WORK_GROUP_SIZE>(device));
        while(wgsz > dev_wgsz) wgsz /= 2;

        return wgsz;
    }
}

/// Standard number of workgroups to launch on a device.
inline size_t num_workgroups(const cl::Device &device) {
    // This is a simple heuristic-based estimate. More advanced technique may
    // be employed later.
    return 4 * device.getInfo<CL_DEVICE_MAX_COMPUTE_UNITS>();
}

=======
>>>>>>> 95196b44
struct column_owner {
    const std::vector<size_t> &part;

    column_owner(const std::vector<size_t> &part) : part(part) {}

    size_t operator()(size_t c) const {
        return std::upper_bound(part.begin(), part.end(), c)
            - part.begin() - 1;
    }
};

} // namespace vex

#endif<|MERGE_RESOLUTION|>--- conflicted
+++ resolved
@@ -137,321 +137,6 @@
 
 #endif
 
-<<<<<<< HEAD
-/// Shortcut for q.getInfo<CL_QUEUE_CONTEXT>()
-inline cl::Context qctx(const cl::CommandQueue& q) {
-    cl::Context ctx;
-    q.getInfo(CL_QUEUE_CONTEXT, &ctx);
-    return ctx;
-}
-
-/// Shortcut for q.getInfo<CL_QUEUE_DEVICE>()
-inline cl::Device qdev(const cl::CommandQueue& q) {
-    cl::Device dev;
-    q.getInfo(CL_QUEUE_DEVICE, &dev);
-    return dev;
-}
-
-/// Checks if the compute device is CPU.
-inline bool is_cpu(const cl::Device &d) {
-#ifdef _MSC_VER
-#  pragma warning(push)
-#  pragma warning(disable: 4800)
-#endif
-    return d.getInfo<CL_DEVICE_TYPE>() & CL_DEVICE_TYPE_CPU;
-#ifdef _MSC_VER
-#  pragma warning(pop)
-#endif
-}
-
-enum device_options_kind {
-    compile_options,
-    program_header
-};
-
-/// Global program options holder
-template <device_options_kind kind>
-struct device_options {
-    static const std::string& get(const cl::Device &dev) {
-        if (options[dev()].empty()) options[dev()].push_back("");
-
-        return options[dev()].back();
-    }
-
-    static void push(const cl::Device &dev, const std::string &str) {
-        options[dev()].push_back(str);
-    }
-
-    static void pop(const cl::Device &dev) {
-        if (!options[dev()].empty()) options[dev()].pop_back();
-    }
-
-    private:
-        static std::map<cl_device_id, std::vector<std::string> > options;
-};
-
-template <device_options_kind kind>
-std::map<cl_device_id, std::vector<std::string> > device_options<kind>::options;
-
-inline std::string get_compile_options(const cl::Device &dev) {
-    return device_options<compile_options>::get(dev);
-}
-
-inline std::string get_program_header(const cl::Device &dev) {
-    return device_options<program_header>::get(dev);
-}
-
-/// Set global OpenCL compilation options for a given device.
-/**
- * This replaces any previously set options. To roll back, call
- * pop_compile_options().
- */
-inline void push_compile_options(const cl::Device &dev, const std::string &str) {
-    device_options<compile_options>::push(dev, str);
-}
-
-/// Rolls back changes to compile options.
-inline void pop_compile_options(const cl::Device &dev) {
-    device_options<compile_options>::pop(dev);
-}
-
-/// Set global OpenCL program header for a given device.
-/**
- * This replaces any previously set header. To roll back, call
- * pop_program_header().
- */
-inline void push_program_header(const cl::Device &dev, const std::string &str) {
-    device_options<program_header>::push(dev, str);
-}
-
-/// Rolls back changes to compile options.
-inline void pop_program_header(const cl::Device &dev) {
-    device_options<program_header>::pop(dev);
-}
-
-/// Set global OpenCL compilation options for each device in queue list.
-inline void push_compile_options(const std::vector<cl::CommandQueue> &queue, const std::string &str) {
-    for(auto q = queue.begin(); q != queue.end(); ++q)
-        device_options<compile_options>::push(qdev(*q), str);
-}
-
-/// Rolls back changes to compile options for each device in queue list.
-inline void pop_compile_options(const std::vector<cl::CommandQueue> &queue) {
-    for(auto q = queue.begin(); q != queue.end(); ++q)
-        device_options<compile_options>::pop(qdev(*q));
-}
-
-/// Set global OpenCL program header for each device in queue list.
-inline void push_program_header(const std::vector<cl::CommandQueue> &queue, const std::string &str) {
-    for(auto q = queue.begin(); q != queue.end(); ++q)
-        device_options<program_header>::push(qdev(*q), str);
-}
-
-/// Rolls back changes to compile options for each device in queue list.
-inline void pop_program_header(const std::vector<cl::CommandQueue> &queue) {
-    for(auto q = queue.begin(); q != queue.end(); ++q)
-        device_options<program_header>::pop(qdev(*q));
-}
-
-/// Returns standard OpenCL program header.
-/**
- * Defines pragmas necessary to work with double precision and anything
- * provided by the user with help of push_program_header().
- */
-inline std::string standard_kernel_header(const cl::Device &dev) {
-    return std::string(
-        "#if defined(cl_khr_fp64)\n"
-        "#  pragma OPENCL EXTENSION cl_khr_fp64: enable\n"
-        "#elif defined(cl_amd_fp64)\n"
-        "#  pragma OPENCL EXTENSION cl_amd_fp64: enable\n"
-        "#endif\n"
-        ) + get_program_header(dev);
-}
-
-#ifdef VEXCL_CACHE_KERNELS
-/// Path delimiter symbol.
-inline const std::string& path_delim() {
-    static const std::string delim = boost::filesystem::path("/").make_preferred().string();
-    return delim;
-}
-
-/// Path to appdata folder.
-inline const std::string& appdata_path() {
-#ifdef WIN32
-#  ifdef _MSC_VER
-#    pragma warning(push)
-#    pragma warning(disable: 4996)
-#  endif
-    static const std::string appdata = getenv("APPDATA") + path_delim() + "vexcl";
-#  ifdef _MSC_VER
-#    pragma warning(pop)
-#  endif
-#else
-    static const std::string appdata = getenv("HOME") + path_delim() + ".vexcl";
-#endif
-    return appdata;
-}
-
-/// Path to cached binaries.
-inline std::string program_binaries_path(const std::string &hash, bool create = false)
-{
-    std::string dir = appdata_path() + path_delim() + hash.substr(0, 2);
-    if (create) boost::filesystem::create_directories(dir);
-    return dir + path_delim() + hash.substr(2);
-}
-
-/// Saves program binaries for future reuse.
-inline void save_program_binaries(
-        const std::string &hash, const cl::Program &program, const std::string &source
-        )
-{
-    std::ofstream bfile(program_binaries_path(hash, true), std::ios::binary);
-    if (!bfile) return;
-
-    std::vector<size_t> sizes    = program.getInfo<CL_PROGRAM_BINARY_SIZES>();
-    std::vector<char*>  binaries = program.getInfo<CL_PROGRAM_BINARIES>();
-
-    assert(sizes.size() == 1);
-
-    bfile.write((char*)&sizes[0], sizeof(size_t));
-    bfile.write(binaries[0], sizes[0]);
-    delete[] binaries[0];
-
-    bfile << "\n" << source << "\n";
-}
-
-/// Tries to read program binaries from file cache.
-inline boost::optional<cl::Program> load_program_binaries(
-        const std::string &hash, const cl::Context &context,
-        const std::vector<cl::Device> &device
-        )
-{
-    std::ifstream bfile(program_binaries_path(hash), std::ios::binary);
-    if (!bfile) return boost::optional<cl::Program>();
-
-    size_t n;
-    std::vector<char> buf;
-
-    bfile.read((char*)&n, sizeof(size_t));
-    buf.resize(n);
-    bfile.read(buf.data(), n);
-
-    cl::Program program(context, device, cl::Program::Binaries(
-                1, std::make_pair(static_cast<const void*>(buf.data()), n)));
-
-    try {
-        program.build(device, "");
-    } catch(const cl::Error&) {
-        std::cerr << "Loading binaries failed:" << std::endl
-            << program.getBuildInfo<CL_PROGRAM_BUILD_LOG>(device[0])
-            << std::endl;
-        return boost::optional<cl::Program>();
-    }
-
-    return boost::optional<cl::Program>(program);
-}
-
-/// Returns SHA1 hash of the string parameter.
-inline std::string sha1(const std::string &src) {
-    boost::uuids::detail::sha1 sha1;
-    sha1.process_bytes(src.c_str(), src.size());
-
-    unsigned int hash[5];
-    sha1.get_digest(hash);
-
-    std::ostringstream buf;
-    for(int i = 0; i < 5; ++i)
-        buf << std::hex << std::setfill('0') << std::setw(8) << hash[i];
-
-    return buf.str();
-}
-#endif
-
-/// Create and build a program from source string.
-/**
- * If VEXCL_CACHE_KERNELS macro is defined, then program binaries are cached
- * in filesystem and reused in the following runs.
- */
-inline cl::Program build_sources(
-        const cl::Context &context, const std::string &source,
-        const std::string &options = ""
-        )
-{
-#ifdef VEXCL_SHOW_KERNELS
-    std::cout << source << std::endl;
-#endif
-
-    auto device = context.getInfo<CL_CONTEXT_DEVICES>();
-    std::string compile_options = options + " " + get_compile_options(device[0]);
-
-#ifdef VEXCL_CACHE_KERNELS
-    // Get unique (hopefully) hash string for the kernel.
-    std::ostringstream hashsrc;
-
-    hashsrc
-        << "\n" << cl::Platform(device[0].getInfo<CL_DEVICE_PLATFORM>()).getInfo<CL_PLATFORM_NAME>()
-        << "\n" << device[0].getInfo<CL_DEVICE_NAME>()
-        << "\noptions: " << compile_options
-        << "\n" << source;
-
-    std::string hash = sha1( hashsrc.str() );
-
-    // Try to get cached program binaries:
-    if (boost::optional<cl::Program> program = load_program_binaries(hash, context, device))
-        return *program;
-#endif
-
-    // If cache is not available, just compile the sources.
-    cl::Program program(context, cl::Program::Sources(
-                1, std::make_pair(source.c_str(), source.size())
-                ));
-
-    try {
-        program.build(device, (options + " " + get_compile_options(device[0])).c_str());
-    } catch(const cl::Error&) {
-        std::cerr << source
-                  << std::endl
-                  << program.getBuildInfo<CL_PROGRAM_BUILD_LOG>(device[0])
-                  << std::endl;
-        throw;
-    }
-
-#ifdef VEXCL_CACHE_KERNELS
-    // Save program binaries for future reuse:
-    save_program_binaries(hash, program, hashsrc.str());
-#endif
-
-    return program;
-}
-
-/// Get maximum possible workgroup size for given kernel.
-inline unsigned kernel_workgroup_size(
-        const cl::Kernel &kernel,
-        const cl::Device &device
-        )
-{
-    if (is_cpu(device)) {
-        return 1U;
-    } else {
-        unsigned wgsz = 1024U;
-
-        unsigned dev_wgsz = static_cast<unsigned>(
-                kernel.getWorkGroupInfo<CL_KERNEL_WORK_GROUP_SIZE>(device));
-        while(wgsz > dev_wgsz) wgsz /= 2;
-
-        return wgsz;
-    }
-}
-
-/// Standard number of workgroups to launch on a device.
-inline size_t num_workgroups(const cl::Device &device) {
-    // This is a simple heuristic-based estimate. More advanced technique may
-    // be employed later.
-    return 4 * device.getInfo<CL_DEVICE_MAX_COMPUTE_UNITS>();
-}
-
-=======
->>>>>>> 95196b44
 struct column_owner {
     const std::vector<size_t> &part;
 
