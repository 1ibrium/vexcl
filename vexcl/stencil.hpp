--- conflicted
+++ resolved
@@ -116,13 +116,8 @@
         const std::vector<backend::command_queue> &queue;
 
         mutable std::vector<T>  hbuf;
-<<<<<<< HEAD
-        std::vector<cl::Buffer> dbuf;
-        std::vector<cl::Buffer> s;
-=======
         std::vector< backend::device_vector<T> > dbuf;
         std::vector< backend::device_vector<T> > s;
->>>>>>> 95196b44
 
         int lhalo;
         int rhalo;
@@ -144,20 +139,8 @@
     assert(center < width);
 
     for(unsigned d = 0; d < queue.size(); d++) {
-<<<<<<< HEAD
-        cl::Context context = qctx(queue[d]);
-        cl::Device  device  = qdev(queue[d]);
-
-        if (begin != end) {
-            s[d] = cl::Buffer(context, CL_MEM_READ_ONLY, (end - begin) * sizeof(T));
-
-            queue[d].enqueueWriteBuffer(s[d], CL_FALSE, 0,
-                    (end - begin) * sizeof(T), &begin[0]);
-        }
-=======
         if (begin != end)
             s[d] = backend::device_vector<T>(queue[d], end - begin, &begin[0], backend::MEM_READ_ONLY);
->>>>>>> 95196b44
 
         // Allocate one element more than needed, to be sure size is nonzero.
         dbuf[d] = backend::device_vector<T>(queue[d], width);
@@ -181,11 +164,7 @@
             size_t end   = x.part_start(d);
             size_t begin = end >= static_cast<unsigned>(lhalo) ?  end - lhalo : 0;
             size_t size  = end - begin;
-<<<<<<< HEAD
-            x.read_data(begin, size, &hbuf[d * width + lhalo - size], CL_FALSE);
-=======
             x.read_data(begin, size, &hbuf[d * width + lhalo - size], false);
->>>>>>> 95196b44
         }
 
         // Get halo from right neighbour.
@@ -193,11 +172,7 @@
             size_t begin = x.part_start(d + 1);
             size_t end   = std::min(begin + rhalo, x.size());
             size_t size  = end - begin;
-<<<<<<< HEAD
-            x.read_data(begin, size, &hbuf[d * width + lhalo], CL_FALSE);
-=======
             x.read_data(begin, size, &hbuf[d * width + lhalo], false);
->>>>>>> 95196b44
         }
     }
 
@@ -230,12 +205,7 @@
         }
 
         if ((d > 0 && lhalo > 0) || (d + 1 < queue.size() && rhalo > 0))
-<<<<<<< HEAD
-            queue[d].enqueueWriteBuffer(dbuf[d], CL_FALSE, 0, width * sizeof(T),
-                    &hbuf[d * width]);
-=======
             dbuf[d].write(queue[d], 0, width, &hbuf[d * width]);
->>>>>>> 95196b44
     }
 
     // Wait for the end of transfer.
